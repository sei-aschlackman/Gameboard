// Copyright 2021 Carnegie Mellon University. All Rights Reserved.
// Released under a MIT (SEI)-style license. See LICENSE.md in the project root for license information.

using System.Threading.Tasks;
using Microsoft.AspNetCore.Mvc;
using Microsoft.Extensions.Logging;

using Gameboard.Api.Services;
using Microsoft.Extensions.Caching.Distributed;
using Microsoft.AspNetCore.Authorization;
using TopoMojo.Api.Client;
using Gameboard.Api.Validators;
using Microsoft.AspNetCore.SignalR;
using Gameboard.Api.Hubs;

namespace Gameboard.Api.Controllers
{
    [Authorize]
    public class ChallengeController : _Controller
    {
        ChallengeService ChallengeService { get; }
        PlayerService PlayerService { get; }
        IHubContext<AppHub, IAppHubEvent> Hub { get; }
        ConsoleActorMap ActorMap { get; }

        public ChallengeController(
            ILogger<ChallengeController> logger,
            IDistributedCache cache,
            ChallengeValidator validator,
            ChallengeService challengeService,
            PlayerService playerService,
            IHubContext<AppHub, IAppHubEvent> hub,
            ConsoleActorMap actormap
        ): base(logger, cache, validator)
        {
            ChallengeService = challengeService;
            PlayerService = playerService;
            Hub = hub;
            ActorMap = actormap;
        }

        /// <summary>
        /// Create new challenge instance
        /// </summary>
        /// <remarks>Idempotent method to retrieve or create challenge state</remarks>
        /// <param name="model">NewChallenge</param>
        /// <returns>Challenge</returns>
        [HttpPost("api/challenge")]
        [Authorize]
        public async Task<Challenge> Create([FromBody] NewChallenge model)
        {
            AuthorizeAny(
                () => Actor.IsDirector,
                () => IsSelf(model.PlayerId).Result
            );

            await Validate(model);

            if (Actor.IsTester.Equals(false))
                model.Variant = 0;

            var result = await ChallengeService.GetOrAdd(model, Actor.Id);

            await Hub.Clients.Group(result.TeamId).ChallengeEvent(
                new HubEvent<Challenge>(result, EventAction.Updated)
            );

            return result;
        }

        /// <summary>
        /// Retrieve challenge
        /// </summary>
        /// <param name="id"></param>
        /// <returns></returns>
        [HttpGet("api/challenge/{id}")]
        [Authorize]
        public async Task<Challenge> Retrieve([FromRoute]string id)
        {
            AuthorizeAny(
                () => Actor.IsDirector,
                () => ChallengeService.UserIsTeamPlayer(id, Actor.Id).Result
            );

            await Validate(new Entity{ Id = id });

            return await ChallengeService.Retrieve(id);
        }

        /// <summary>
        /// Retrieve challenge preview
        /// </summary>
        /// <param name="model"></param>
        /// <returns></returns>
        [HttpPost("api/challenge/preview")]
        [Authorize]
        public async Task<Challenge> Preview([FromBody]NewChallenge model)
        {
            AuthorizeAny(
                () => IsSelf(model.PlayerId).Result
            );

            await Validate(model);

            return await ChallengeService.Preview(model);
        }

        /// <summary>
        /// Change challenge
        /// </summary>
        /// <param name="model"></param>
        /// <returns></returns>
        [HttpPut("api/challenge")]
        [Authorize]
        public Task Update([FromBody] ChangedChallenge model)
        {
            // await ChallengeService.Update(model);
            return Task.CompletedTask;
        }

        /// <summary>
        /// Delete challenge
        /// </summary>
        /// <param name="id"></param>
        /// <returns></returns>
        [HttpDelete("/api/challenge/{id}")]
        [Authorize]
        public async Task Delete([FromRoute]string id)
        {
            AuthorizeAny(
                () => Actor.IsDirector
                // () => Actor.IsTester && ChallengeService.UserIsTeamPlayer(id, Actor.Id).Result
            );

            await Validate(new Entity{ Id = id });

            await ChallengeService.Delete(id);
            return;
        }

        /// <summary>
        /// Start a  challenge gamespace
        /// </summary>
        /// <param name="model"></param>
        /// <returns></returns>
        [HttpPut("/api/challenge/start")]
        [Authorize]
        public async Task<Challenge> StartGamespace([FromBody]ChangedChallenge model)
        {
            AuthorizeAny(
                () => Actor.IsDirector,
                () => ChallengeService.UserIsTeamPlayer(model.Id, Actor.Id).Result
            );

            await Validate(model);

            var result = await ChallengeService.StartGamespace(model.Id, Actor.Id);

            await Hub.Clients.Group(result.TeamId).ChallengeEvent(
                new HubEvent<Challenge>(result, EventAction.Updated)
            );

            return result;
        }

        /// <summary>
        /// Stop a challenge gamespace
        /// </summary>
        /// <param name="model"></param>
        /// <returns></returns>
        [HttpPut("/api/challenge/stop")]
        [Authorize]
        public async Task<Challenge> StopGamespace([FromBody]ChangedChallenge model)
        {
            AuthorizeAny(
                () => Actor.IsDirector,
                () => ChallengeService.UserIsTeamPlayer(model.Id, Actor.Id).Result
            );

            await Validate(new Entity{ Id = model.Id });

            var result = await ChallengeService.StopGamespace(model.Id, Actor.Id);

            await Hub.Clients.Group(result.TeamId).ChallengeEvent(
                new HubEvent<Challenge>(result, EventAction.Updated)
            );

            return result;
        }

        /// <summary>
        /// Grade a challenge
        /// </summary>
        /// <param name="model"></param>
        /// <returns></returns>
        [HttpPut("/api/challenge/grade")]
        [Authorize]
        public async Task<Challenge> Grade([FromBody]SectionSubmission model)
        {
            AuthorizeAny(
                () => Actor.IsDirector,
                () => ChallengeService.UserIsTeamPlayer(model.Id, Actor.Id).Result
            );

            await Validate(new Entity{ Id = model.Id });

            var result = await ChallengeService.Grade(model, Actor.Id);

            await Hub.Clients.Group(result.TeamId).ChallengeEvent(
                new HubEvent<Challenge>(result, EventAction.Updated)
            );

            return result;
        }

        /// <summary>
        /// ReGrade a challenge
        /// </summary>
        /// <param name="model"></param>
        /// <returns></returns>
        [HttpPut("/api/challenge/regrade")]
        [Authorize]
        public async Task<Challenge> Regrade([FromBody]Entity model)
        {
            AuthorizeAny(
                () => Actor.IsDirector
            );

            await Validate(model);

            var result = await ChallengeService.Regrade(model.Id);

            await Hub.Clients.Group(result.TeamId).ChallengeEvent(
                new HubEvent<Challenge>(result, EventAction.Updated)
            );

            return result;
        }

        /// <summary>
        /// ReGrade a challenge
        /// </summary>
        /// <param name="id"></param>
        /// <returns></returns>
        [HttpGet("/api/challenge/{id}/audit")]
        [Authorize]
        public async Task<SectionSubmission[]> Audit([FromRoute]string id)
        {
            AuthorizeAny(
                () => Actor.IsDirector
            );

            await Validate(new Entity { Id = id });

            return await ChallengeService.Audit(id);
        }

        /// <summary>
        /// Console action (ticket, reset)
        /// </summary>
        /// <param name="model"></param>
        /// <returns></returns>
        [HttpPost("/api/challenge/console")]
        [Authorize(AppConstants.ConsolePolicy)]
        public async Task<ConsoleSummary> GetConsole([FromBody]ConsoleRequest model)
        {
            await Validate(new Entity { Id = model.SessionId });

            var isTeamMember = await ChallengeService.UserIsTeamPlayer(model.SessionId, Actor.Id);

            AuthorizeAny(
              () => Actor.IsDirector,
              () => Actor.IsObserver,
              () => isTeamMember
            );

            var result = await ChallengeService.GetConsole(model, isTeamMember.Equals(false));

            if (isTeamMember)
                ActorMap.Update(
                    await ChallengeService.SetConsoleActor(model, Actor.Id, Actor.Name)
                );

            return result;
        }

        /// <summary>
        /// Console action (ticket, reset)
        /// </summary>
        /// <param name="model"></param>
        /// <returns></returns>
        [HttpPut("/api/challenge/console")]
        [Authorize(AppConstants.ConsolePolicy)]
        public async Task SetConsoleActor([FromBody]ConsoleRequest model)
        {
            await Validate(new Entity { Id = model.SessionId });

            var isTeamMember = await ChallengeService.UserIsTeamPlayer(model.SessionId, Actor.Id);

            if (isTeamMember)
                ActorMap.Update(
<<<<<<< HEAD
                    await ChallengeService.SetConsoleActor(model, Actor.Id, Actor.Name)
=======
                    await ChallengeService.SetConsoleActor(model, Actor.Id, Actor.ApprovedName)
>>>>>>> 857f5576
                );
        }

        [HttpGet("/api/challenge/consoles")]
        [Authorize]
<<<<<<< HEAD
        public ConsoleActor[] FindConsoles(string gid)
=======
        public ConsoleActor[] FindConsoles([FromQuery]string gid)
>>>>>>> 857f5576
        {
            AuthorizeAny(
              () => Actor.IsDirector,
              () => Actor.IsObserver
            );

            return ActorMap.Find(gid);
        }

        /// <summary>
        /// Find challenges
        /// </summary>
        /// <param name="model"></param>
        /// <returns></returns>
        [HttpGet("/api/challenges")]
        [Authorize]
        public async Task<ChallengeSummary[]> List([FromQuery] SearchFilter model)
        {
            AuthorizeAny(
                () => Actor.IsDirector
            );

            return await ChallengeService.List(model);
        }

        private async Task<bool> IsSelf(string playerId)
        {
          return await PlayerService.MapId(playerId) == Actor.Id;
        }
    }
}
<|MERGE_RESOLUTION|>--- conflicted
+++ resolved
@@ -1,347 +1,339 @@
-// Copyright 2021 Carnegie Mellon University. All Rights Reserved.
-// Released under a MIT (SEI)-style license. See LICENSE.md in the project root for license information.
-
-using System.Threading.Tasks;
-using Microsoft.AspNetCore.Mvc;
-using Microsoft.Extensions.Logging;
-
-using Gameboard.Api.Services;
-using Microsoft.Extensions.Caching.Distributed;
-using Microsoft.AspNetCore.Authorization;
-using TopoMojo.Api.Client;
-using Gameboard.Api.Validators;
-using Microsoft.AspNetCore.SignalR;
-using Gameboard.Api.Hubs;
-
-namespace Gameboard.Api.Controllers
-{
-    [Authorize]
-    public class ChallengeController : _Controller
-    {
-        ChallengeService ChallengeService { get; }
-        PlayerService PlayerService { get; }
-        IHubContext<AppHub, IAppHubEvent> Hub { get; }
-        ConsoleActorMap ActorMap { get; }
-
-        public ChallengeController(
-            ILogger<ChallengeController> logger,
-            IDistributedCache cache,
-            ChallengeValidator validator,
-            ChallengeService challengeService,
-            PlayerService playerService,
-            IHubContext<AppHub, IAppHubEvent> hub,
-            ConsoleActorMap actormap
-        ): base(logger, cache, validator)
-        {
-            ChallengeService = challengeService;
-            PlayerService = playerService;
-            Hub = hub;
-            ActorMap = actormap;
-        }
-
-        /// <summary>
-        /// Create new challenge instance
-        /// </summary>
-        /// <remarks>Idempotent method to retrieve or create challenge state</remarks>
-        /// <param name="model">NewChallenge</param>
-        /// <returns>Challenge</returns>
-        [HttpPost("api/challenge")]
-        [Authorize]
-        public async Task<Challenge> Create([FromBody] NewChallenge model)
-        {
-            AuthorizeAny(
-                () => Actor.IsDirector,
-                () => IsSelf(model.PlayerId).Result
-            );
-
-            await Validate(model);
-
-            if (Actor.IsTester.Equals(false))
-                model.Variant = 0;
-
-            var result = await ChallengeService.GetOrAdd(model, Actor.Id);
-
-            await Hub.Clients.Group(result.TeamId).ChallengeEvent(
-                new HubEvent<Challenge>(result, EventAction.Updated)
-            );
-
-            return result;
-        }
-
-        /// <summary>
-        /// Retrieve challenge
-        /// </summary>
-        /// <param name="id"></param>
-        /// <returns></returns>
-        [HttpGet("api/challenge/{id}")]
-        [Authorize]
-        public async Task<Challenge> Retrieve([FromRoute]string id)
-        {
-            AuthorizeAny(
-                () => Actor.IsDirector,
-                () => ChallengeService.UserIsTeamPlayer(id, Actor.Id).Result
-            );
-
-            await Validate(new Entity{ Id = id });
-
-            return await ChallengeService.Retrieve(id);
-        }
-
-        /// <summary>
-        /// Retrieve challenge preview
-        /// </summary>
-        /// <param name="model"></param>
-        /// <returns></returns>
-        [HttpPost("api/challenge/preview")]
-        [Authorize]
-        public async Task<Challenge> Preview([FromBody]NewChallenge model)
-        {
-            AuthorizeAny(
-                () => IsSelf(model.PlayerId).Result
-            );
-
-            await Validate(model);
-
-            return await ChallengeService.Preview(model);
-        }
-
-        /// <summary>
-        /// Change challenge
-        /// </summary>
-        /// <param name="model"></param>
-        /// <returns></returns>
-        [HttpPut("api/challenge")]
-        [Authorize]
-        public Task Update([FromBody] ChangedChallenge model)
-        {
-            // await ChallengeService.Update(model);
-            return Task.CompletedTask;
-        }
-
-        /// <summary>
-        /// Delete challenge
-        /// </summary>
-        /// <param name="id"></param>
-        /// <returns></returns>
-        [HttpDelete("/api/challenge/{id}")]
-        [Authorize]
-        public async Task Delete([FromRoute]string id)
-        {
-            AuthorizeAny(
-                () => Actor.IsDirector
-                // () => Actor.IsTester && ChallengeService.UserIsTeamPlayer(id, Actor.Id).Result
-            );
-
-            await Validate(new Entity{ Id = id });
-
-            await ChallengeService.Delete(id);
-            return;
-        }
-
-        /// <summary>
-        /// Start a  challenge gamespace
-        /// </summary>
-        /// <param name="model"></param>
-        /// <returns></returns>
-        [HttpPut("/api/challenge/start")]
-        [Authorize]
-        public async Task<Challenge> StartGamespace([FromBody]ChangedChallenge model)
-        {
-            AuthorizeAny(
-                () => Actor.IsDirector,
-                () => ChallengeService.UserIsTeamPlayer(model.Id, Actor.Id).Result
-            );
-
-            await Validate(model);
-
-            var result = await ChallengeService.StartGamespace(model.Id, Actor.Id);
-
-            await Hub.Clients.Group(result.TeamId).ChallengeEvent(
-                new HubEvent<Challenge>(result, EventAction.Updated)
-            );
-
-            return result;
-        }
-
-        /// <summary>
-        /// Stop a challenge gamespace
-        /// </summary>
-        /// <param name="model"></param>
-        /// <returns></returns>
-        [HttpPut("/api/challenge/stop")]
-        [Authorize]
-        public async Task<Challenge> StopGamespace([FromBody]ChangedChallenge model)
-        {
-            AuthorizeAny(
-                () => Actor.IsDirector,
-                () => ChallengeService.UserIsTeamPlayer(model.Id, Actor.Id).Result
-            );
-
-            await Validate(new Entity{ Id = model.Id });
-
-            var result = await ChallengeService.StopGamespace(model.Id, Actor.Id);
-
-            await Hub.Clients.Group(result.TeamId).ChallengeEvent(
-                new HubEvent<Challenge>(result, EventAction.Updated)
-            );
-
-            return result;
-        }
-
-        /// <summary>
-        /// Grade a challenge
-        /// </summary>
-        /// <param name="model"></param>
-        /// <returns></returns>
-        [HttpPut("/api/challenge/grade")]
-        [Authorize]
-        public async Task<Challenge> Grade([FromBody]SectionSubmission model)
-        {
-            AuthorizeAny(
-                () => Actor.IsDirector,
-                () => ChallengeService.UserIsTeamPlayer(model.Id, Actor.Id).Result
-            );
-
-            await Validate(new Entity{ Id = model.Id });
-
-            var result = await ChallengeService.Grade(model, Actor.Id);
-
-            await Hub.Clients.Group(result.TeamId).ChallengeEvent(
-                new HubEvent<Challenge>(result, EventAction.Updated)
-            );
-
-            return result;
-        }
-
-        /// <summary>
-        /// ReGrade a challenge
-        /// </summary>
-        /// <param name="model"></param>
-        /// <returns></returns>
-        [HttpPut("/api/challenge/regrade")]
-        [Authorize]
-        public async Task<Challenge> Regrade([FromBody]Entity model)
-        {
-            AuthorizeAny(
-                () => Actor.IsDirector
-            );
-
-            await Validate(model);
-
-            var result = await ChallengeService.Regrade(model.Id);
-
-            await Hub.Clients.Group(result.TeamId).ChallengeEvent(
-                new HubEvent<Challenge>(result, EventAction.Updated)
-            );
-
-            return result;
-        }
-
-        /// <summary>
-        /// ReGrade a challenge
-        /// </summary>
-        /// <param name="id"></param>
-        /// <returns></returns>
-        [HttpGet("/api/challenge/{id}/audit")]
-        [Authorize]
-        public async Task<SectionSubmission[]> Audit([FromRoute]string id)
-        {
-            AuthorizeAny(
-                () => Actor.IsDirector
-            );
-
-            await Validate(new Entity { Id = id });
-
-            return await ChallengeService.Audit(id);
-        }
-
-        /// <summary>
-        /// Console action (ticket, reset)
-        /// </summary>
-        /// <param name="model"></param>
-        /// <returns></returns>
-        [HttpPost("/api/challenge/console")]
-        [Authorize(AppConstants.ConsolePolicy)]
-        public async Task<ConsoleSummary> GetConsole([FromBody]ConsoleRequest model)
-        {
-            await Validate(new Entity { Id = model.SessionId });
-
-            var isTeamMember = await ChallengeService.UserIsTeamPlayer(model.SessionId, Actor.Id);
-
-            AuthorizeAny(
-              () => Actor.IsDirector,
-              () => Actor.IsObserver,
-              () => isTeamMember
-            );
-
-            var result = await ChallengeService.GetConsole(model, isTeamMember.Equals(false));
-
-            if (isTeamMember)
-                ActorMap.Update(
-                    await ChallengeService.SetConsoleActor(model, Actor.Id, Actor.Name)
-                );
-
-            return result;
-        }
-
-        /// <summary>
-        /// Console action (ticket, reset)
-        /// </summary>
-        /// <param name="model"></param>
-        /// <returns></returns>
-        [HttpPut("/api/challenge/console")]
-        [Authorize(AppConstants.ConsolePolicy)]
-        public async Task SetConsoleActor([FromBody]ConsoleRequest model)
-        {
-            await Validate(new Entity { Id = model.SessionId });
-
-            var isTeamMember = await ChallengeService.UserIsTeamPlayer(model.SessionId, Actor.Id);
-
-            if (isTeamMember)
-                ActorMap.Update(
-<<<<<<< HEAD
-                    await ChallengeService.SetConsoleActor(model, Actor.Id, Actor.Name)
-=======
-                    await ChallengeService.SetConsoleActor(model, Actor.Id, Actor.ApprovedName)
->>>>>>> 857f5576
-                );
-        }
-
-        [HttpGet("/api/challenge/consoles")]
-        [Authorize]
-<<<<<<< HEAD
-        public ConsoleActor[] FindConsoles(string gid)
-=======
-        public ConsoleActor[] FindConsoles([FromQuery]string gid)
->>>>>>> 857f5576
-        {
-            AuthorizeAny(
-              () => Actor.IsDirector,
-              () => Actor.IsObserver
-            );
-
-            return ActorMap.Find(gid);
-        }
-
-        /// <summary>
-        /// Find challenges
-        /// </summary>
-        /// <param name="model"></param>
-        /// <returns></returns>
-        [HttpGet("/api/challenges")]
-        [Authorize]
-        public async Task<ChallengeSummary[]> List([FromQuery] SearchFilter model)
-        {
-            AuthorizeAny(
-                () => Actor.IsDirector
-            );
-
-            return await ChallengeService.List(model);
-        }
-
-        private async Task<bool> IsSelf(string playerId)
-        {
-          return await PlayerService.MapId(playerId) == Actor.Id;
-        }
-    }
-}
+// Copyright 2021 Carnegie Mellon University. All Rights Reserved.
+// Released under a MIT (SEI)-style license. See LICENSE.md in the project root for license information.
+
+using System.Threading.Tasks;
+using Microsoft.AspNetCore.Mvc;
+using Microsoft.Extensions.Logging;
+
+using Gameboard.Api.Services;
+using Microsoft.Extensions.Caching.Distributed;
+using Microsoft.AspNetCore.Authorization;
+using TopoMojo.Api.Client;
+using Gameboard.Api.Validators;
+using Microsoft.AspNetCore.SignalR;
+using Gameboard.Api.Hubs;
+
+namespace Gameboard.Api.Controllers
+{
+    [Authorize]
+    public class ChallengeController : _Controller
+    {
+        ChallengeService ChallengeService { get; }
+        PlayerService PlayerService { get; }
+        IHubContext<AppHub, IAppHubEvent> Hub { get; }
+        ConsoleActorMap ActorMap { get; }
+
+        public ChallengeController(
+            ILogger<ChallengeController> logger,
+            IDistributedCache cache,
+            ChallengeValidator validator,
+            ChallengeService challengeService,
+            PlayerService playerService,
+            IHubContext<AppHub, IAppHubEvent> hub,
+            ConsoleActorMap actormap
+        ): base(logger, cache, validator)
+        {
+            ChallengeService = challengeService;
+            PlayerService = playerService;
+            Hub = hub;
+            ActorMap = actormap;
+        }
+
+        /// <summary>
+        /// Create new challenge instance
+        /// </summary>
+        /// <remarks>Idempotent method to retrieve or create challenge state</remarks>
+        /// <param name="model">NewChallenge</param>
+        /// <returns>Challenge</returns>
+        [HttpPost("api/challenge")]
+        [Authorize]
+        public async Task<Challenge> Create([FromBody] NewChallenge model)
+        {
+            AuthorizeAny(
+                () => Actor.IsDirector,
+                () => IsSelf(model.PlayerId).Result
+            );
+
+            await Validate(model);
+
+            if (Actor.IsTester.Equals(false))
+                model.Variant = 0;
+
+            var result = await ChallengeService.GetOrAdd(model, Actor.Id);
+
+            await Hub.Clients.Group(result.TeamId).ChallengeEvent(
+                new HubEvent<Challenge>(result, EventAction.Updated)
+            );
+
+            return result;
+        }
+
+        /// <summary>
+        /// Retrieve challenge
+        /// </summary>
+        /// <param name="id"></param>
+        /// <returns></returns>
+        [HttpGet("api/challenge/{id}")]
+        [Authorize]
+        public async Task<Challenge> Retrieve([FromRoute]string id)
+        {
+            AuthorizeAny(
+                () => Actor.IsDirector,
+                () => ChallengeService.UserIsTeamPlayer(id, Actor.Id).Result
+            );
+
+            await Validate(new Entity{ Id = id });
+
+            return await ChallengeService.Retrieve(id);
+        }
+
+        /// <summary>
+        /// Retrieve challenge preview
+        /// </summary>
+        /// <param name="model"></param>
+        /// <returns></returns>
+        [HttpPost("api/challenge/preview")]
+        [Authorize]
+        public async Task<Challenge> Preview([FromBody]NewChallenge model)
+        {
+            AuthorizeAny(
+                () => IsSelf(model.PlayerId).Result
+            );
+
+            await Validate(model);
+
+            return await ChallengeService.Preview(model);
+        }
+
+        /// <summary>
+        /// Change challenge
+        /// </summary>
+        /// <param name="model"></param>
+        /// <returns></returns>
+        [HttpPut("api/challenge")]
+        [Authorize]
+        public Task Update([FromBody] ChangedChallenge model)
+        {
+            // await ChallengeService.Update(model);
+            return Task.CompletedTask;
+        }
+
+        /// <summary>
+        /// Delete challenge
+        /// </summary>
+        /// <param name="id"></param>
+        /// <returns></returns>
+        [HttpDelete("/api/challenge/{id}")]
+        [Authorize]
+        public async Task Delete([FromRoute]string id)
+        {
+            AuthorizeAny(
+                () => Actor.IsDirector
+                // () => Actor.IsTester && ChallengeService.UserIsTeamPlayer(id, Actor.Id).Result
+            );
+
+            await Validate(new Entity{ Id = id });
+
+            await ChallengeService.Delete(id);
+            return;
+        }
+
+        /// <summary>
+        /// Start a  challenge gamespace
+        /// </summary>
+        /// <param name="model"></param>
+        /// <returns></returns>
+        [HttpPut("/api/challenge/start")]
+        [Authorize]
+        public async Task<Challenge> StartGamespace([FromBody]ChangedChallenge model)
+        {
+            AuthorizeAny(
+                () => Actor.IsDirector,
+                () => ChallengeService.UserIsTeamPlayer(model.Id, Actor.Id).Result
+            );
+
+            await Validate(model);
+
+            var result = await ChallengeService.StartGamespace(model.Id, Actor.Id);
+
+            await Hub.Clients.Group(result.TeamId).ChallengeEvent(
+                new HubEvent<Challenge>(result, EventAction.Updated)
+            );
+
+            return result;
+        }
+
+        /// <summary>
+        /// Stop a challenge gamespace
+        /// </summary>
+        /// <param name="model"></param>
+        /// <returns></returns>
+        [HttpPut("/api/challenge/stop")]
+        [Authorize]
+        public async Task<Challenge> StopGamespace([FromBody]ChangedChallenge model)
+        {
+            AuthorizeAny(
+                () => Actor.IsDirector,
+                () => ChallengeService.UserIsTeamPlayer(model.Id, Actor.Id).Result
+            );
+
+            await Validate(new Entity{ Id = model.Id });
+
+            var result = await ChallengeService.StopGamespace(model.Id, Actor.Id);
+
+            await Hub.Clients.Group(result.TeamId).ChallengeEvent(
+                new HubEvent<Challenge>(result, EventAction.Updated)
+            );
+
+            return result;
+        }
+
+        /// <summary>
+        /// Grade a challenge
+        /// </summary>
+        /// <param name="model"></param>
+        /// <returns></returns>
+        [HttpPut("/api/challenge/grade")]
+        [Authorize]
+        public async Task<Challenge> Grade([FromBody]SectionSubmission model)
+        {
+            AuthorizeAny(
+                () => Actor.IsDirector,
+                () => ChallengeService.UserIsTeamPlayer(model.Id, Actor.Id).Result
+            );
+
+            await Validate(new Entity{ Id = model.Id });
+
+            var result = await ChallengeService.Grade(model, Actor.Id);
+
+            await Hub.Clients.Group(result.TeamId).ChallengeEvent(
+                new HubEvent<Challenge>(result, EventAction.Updated)
+            );
+
+            return result;
+        }
+
+        /// <summary>
+        /// ReGrade a challenge
+        /// </summary>
+        /// <param name="model"></param>
+        /// <returns></returns>
+        [HttpPut("/api/challenge/regrade")]
+        [Authorize]
+        public async Task<Challenge> Regrade([FromBody]Entity model)
+        {
+            AuthorizeAny(
+                () => Actor.IsDirector
+            );
+
+            await Validate(model);
+
+            var result = await ChallengeService.Regrade(model.Id);
+
+            await Hub.Clients.Group(result.TeamId).ChallengeEvent(
+                new HubEvent<Challenge>(result, EventAction.Updated)
+            );
+
+            return result;
+        }
+
+        /// <summary>
+        /// ReGrade a challenge
+        /// </summary>
+        /// <param name="id"></param>
+        /// <returns></returns>
+        [HttpGet("/api/challenge/{id}/audit")]
+        [Authorize]
+        public async Task<SectionSubmission[]> Audit([FromRoute]string id)
+        {
+            AuthorizeAny(
+                () => Actor.IsDirector
+            );
+
+            await Validate(new Entity { Id = id });
+
+            return await ChallengeService.Audit(id);
+        }
+
+        /// <summary>
+        /// Console action (ticket, reset)
+        /// </summary>
+        /// <param name="model"></param>
+        /// <returns></returns>
+        [HttpPost("/api/challenge/console")]
+        [Authorize(AppConstants.ConsolePolicy)]
+        public async Task<ConsoleSummary> GetConsole([FromBody]ConsoleRequest model)
+        {
+            await Validate(new Entity { Id = model.SessionId });
+
+            var isTeamMember = await ChallengeService.UserIsTeamPlayer(model.SessionId, Actor.Id);
+
+            AuthorizeAny(
+              () => Actor.IsDirector,
+              () => Actor.IsObserver,
+              () => isTeamMember
+            );
+
+            var result = await ChallengeService.GetConsole(model, isTeamMember.Equals(false));
+
+            if (isTeamMember)
+                ActorMap.Update(
+                    await ChallengeService.SetConsoleActor(model, Actor.Id, Actor.Name)
+                );
+
+            return result;
+        }
+
+        /// <summary>
+        /// Console action (ticket, reset)
+        /// </summary>
+        /// <param name="model"></param>
+        /// <returns></returns>
+        [HttpPut("/api/challenge/console")]
+        [Authorize(AppConstants.ConsolePolicy)]
+        public async Task SetConsoleActor([FromBody]ConsoleRequest model)
+        {
+            await Validate(new Entity { Id = model.SessionId });
+
+            var isTeamMember = await ChallengeService.UserIsTeamPlayer(model.SessionId, Actor.Id);
+
+            if (isTeamMember)
+                ActorMap.Update(
+                    await ChallengeService.SetConsoleActor(model, Actor.Id, Actor.ApprovedName)
+                );
+        }
+
+        [HttpGet("/api/challenge/consoles")]
+        [Authorize]
+        public ConsoleActor[] FindConsoles([FromQuery]string gid)
+        {
+            AuthorizeAny(
+              () => Actor.IsDirector,
+              () => Actor.IsObserver
+            );
+
+            return ActorMap.Find(gid);
+        }
+
+        /// <summary>
+        /// Find challenges
+        /// </summary>
+        /// <param name="model"></param>
+        /// <returns></returns>
+        [HttpGet("/api/challenges")]
+        [Authorize]
+        public async Task<ChallengeSummary[]> List([FromQuery] SearchFilter model)
+        {
+            AuthorizeAny(
+                () => Actor.IsDirector
+            );
+
+            return await ChallengeService.List(model);
+        }
+
+        private async Task<bool> IsSelf(string playerId)
+        {
+          return await PlayerService.MapId(playerId) == Actor.Id;
+        }
+    }
+}