--- conflicted
+++ resolved
@@ -23,8 +23,5 @@
     public class AlreadyExists: Exception {}
     public class GamespaceLimitReached: Exception {}
     public class ChallengeLocked: Exception {}
-<<<<<<< HEAD
-=======
     public class SessionAlreadyStarted: Exception {}
->>>>>>> 772e0eaf
 }